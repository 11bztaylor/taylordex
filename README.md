--- conflicted
+++ resolved
@@ -1,36 +1,3 @@
-<<<<<<< HEAD
-# TaylorDx Docker Dashboard
-
-![TaylorDx](docs/images/TDX_Night.png)
-
-A comprehensive monitoring and management dashboard for Docker services and media server applications like Radarr, Sonarr, Plex, and more.
-
-## 🌟 Features
-
-- **Service Monitoring**: Real-time monitoring of Docker services and applications
-- **Extended Analytics**: Detailed performance metrics, storage usage, and health monitoring
-- **Docker Integration**: Full Docker container management and monitoring
-- **Unraid Support**: Native integration with Unraid servers
-- **Network Discovery**: Automatic discovery and addition of network services
-- **Modern UI**: Beautiful, responsive interface with dark theme
-- **Real-time Updates**: Live stats and notifications
-
-## 🚀 Quick Start
-
-### Prerequisites
-
-- Docker and Docker Compose
-- At least 2GB RAM available
-- Network access to services you want to monitor
-
-### Installation
-
-1. **Clone the repository:**
-```bash
-git clone <repository-url>
-cd docker-dashboard
-```
-=======
 # <img width="1024" height="1024" alt="TDX_Day" src="https://github.com/user-attachments/assets/ce774c75-0a63-4553-8954-becf052a16f3" />
 TaylorDex - Docker Service Dashboard
 
@@ -56,128 +23,12 @@
 
 git clone https://github.com/11bztaylor/taylordex.git
 cd taylordex
->>>>>>> 56e84741
 
-2. **Start the application:**
-```bash
+# Start all services
 docker-compose up -d
-```
 
-3. **Access the dashboard:**
-- Open http://localhost:3000 in your browser
-- Backend API available at http://localhost:5000
+# View logs
+docker-compose logs -f
 
-## 📖 Documentation
-
-### Quick Links
-- [Installation Guide](docs/INSTALLATION.md) - Detailed setup instructions
-- [Configuration Guide](docs/CONFIGURATION.md) - Service configuration
-- [API Documentation](docs/API_DOCUMENTATION.md) - Backend API reference
-- [Troubleshooting](docs/TROUBLESHOOTING.md) - Common issues and solutions
-- [Contributing](CONTRIBUTING.md) - Development guidelines
-
-### Architecture
-- [Technical Architecture](docs/architecture.md) - System design overview
-- [Development Workflow](docs/DEVELOPMENT_WORKFLOW.md) - Development process
-- [Design System](docs/DESIGN_SYSTEM.md) - UI/UX guidelines
-
-## 🔧 Supported Services
-
-### Media Management
-- **Radarr** - Movie collection management
-- **Sonarr** - TV series collection management
-- **Lidarr** - Music collection management
-- **Prowlarr** - Indexer management
-
-### Media Servers
-- **Plex** - Media streaming server
-- **Unraid** - Storage and virtualization platform
-
-### Docker Management
-- **Docker Hosts** - Direct Docker API integration
-- **Container Control** - Start, stop, restart containers
-- **Resource Monitoring** - CPU, memory, storage usage
-
-## 🏗️ Architecture
-
-```
-┌─────────────────┐    ┌─────────────────┐    ┌─────────────────┐
-│   Frontend      │    │    Backend      │    │   Services      │
-│   (React)       │◄──►│   (Node.js)     │◄──►│   (APIs)        │
-│   Port 3000     │    │   Port 5000     │    │   Various       │
-└─────────────────┘    └─────────────────┘    └─────────────────┘
-                              │
-                       ┌─────────────────┐
-                       │   Database      │
-                       │ (PostgreSQL)    │
-                       │   Port 5432     │
-                       └─────────────────┘
-```
-
-## 🎯 Key Features
-
-### Service Monitoring
-- Real-time health checks and status monitoring
-- Performance metrics and resource usage
-- Historical data tracking and analytics
-- Custom alerting and notifications
-
-### Docker Integration
-- Container lifecycle management
-- Resource monitoring and allocation
-- Network and volume management
-- Multi-host Docker support
-
-### Enhanced Analytics
-- Detailed service statistics
-- Storage usage analytics
-- Performance trend analysis
-- Custom dashboards and widgets
-
-### Network Discovery
-- Automatic service detection
-- Port scanning and identification
-- Bulk service configuration
-- Network topology mapping
-
-## 🌐 Browser Support
-
-- Chrome/Chromium (recommended)
-- Firefox
-- Safari
-- Edge
-
-## 📊 Screenshots
-
-![Dashboard Overview](docs/images/dashboard-overview.png)
-![Service Details](docs/images/service-details.png)
-![Docker Management](docs/images/docker-management.png)
-
-## 🤝 Contributing
-
-We welcome contributions! Please see our [Contributing Guide](CONTRIBUTING.md) for details on:
-
-- Setting up the development environment
-- Code style and conventions
-- Submitting pull requests
-- Reporting issues
-
-## 📝 License
-
-This project is licensed under the MIT License - see the [LICENSE](LICENSE) file for details.
-
-## 🙏 Acknowledgments
-
-- Built with React, Node.js, and Docker
-- Inspired by modern homelab management tools
-- Thanks to the open-source community for excellent libraries and tools
-
-## 📧 Support
-
-- **Issues**: Please use GitHub Issues for bug reports and feature requests
-- **Discussions**: Join our community discussions for general questions
-- **Documentation**: Check our comprehensive docs for detailed guides
-
----
-
-**TaylorDx** - Streamlining Docker service management for modern homelabs.+# Access dashboard
+http://localhost:3000